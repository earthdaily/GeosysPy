--- conflicted
+++ resolved
@@ -192,26 +192,18 @@
             return df
 
     def get_zipped_tiff_difference_map(
-<<<<<<< HEAD
         self,
         field_id: str,
         field_geometry: str,
         image_id_earliest: str,
         image_id_latest: str,
-=======
-        self, field_id: str, image_id_earliest: str, image_id_latest: str
->>>>>>> 25587137
     ):
         """
         Retrieves tiff resulting of a difference between 2 in-season images for a given season field from MP API.
 
         Args:
-<<<<<<< HEAD
             field_id (str): The identifier for the season field.
             field_geometry (str): The geometry of the season field
-=======
-            season_field_id (str): The identifier for the season field.
->>>>>>> 25587137
             image_id_earliest (str): The earliest image reference from the satellite coverage.
             image_id_latest (str): The latest image reference from the satellite coverage.
 
@@ -219,7 +211,6 @@
             zipped tiff
         """
 
-<<<<<<< HEAD
         parameters = f"/DIFFERENCE_NDVI/image.tiff.zip"
         download_tiff_url: str = urljoin(
             self.base_url, GeosysApiEndpoints.FLM_DIFFERENCE_MAP.value + parameters
@@ -243,19 +234,6 @@
             payload,
             {"X-Geosys-Task-Code": PRIORITY_HEADERS[self.priority_queue]},
         )
-
-=======
-        parameters = f"/{image_id_latest}/base-reference-map/DIFFERENCE_INSEASON_NDVI/difference-with/{image_id_earliest}/image.tiff.zip?$epsg-out=3857"
-        download_tiff_url: str = urljoin(
-            self.base_url,
-            GeosysApiEndpoints.FLM_BASE_REFERENCE_MAP.value.format(field_id)
-            + parameters,
-        )
-        response_zipped_tiff = self.http_client.get(
-            download_tiff_url,
-            {"X-Geosys-Task-Code": PRIORITY_HEADERS[self.priority_queue]},
-        )
->>>>>>> 25587137
         if response_zipped_tiff.status_code != 200:
             raise HTTPError(
                 "Unable to download tiff.zip file. Server error: "
