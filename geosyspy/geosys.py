--- conflicted
+++ resolved
@@ -1,1303 +1,1292 @@
-""" Geosysoy class"""
-
-import io
-import logging
-import zipfile
-from datetime import datetime
-from enum import Enum
-from pathlib import Path
-from typing import List, Optional
-
-import numpy as np
-import pandas as pd
-import rasterio
-import retrying
-import xarray as xr
-from rasterio.io import MemoryFile
-
-from geosyspy import image_reference
-from geosyspy.services.agriquest_service import AgriquestService
-from geosyspy.services.analytics_fabric_service import AnalyticsFabricService
-from geosyspy.services.analytics_processor_service import AnalyticsProcessorService
-from geosyspy.services.gis_service import GisService
-from geosyspy.services.map_product_service import MapProductService
-from geosyspy.services.master_data_management_service import MasterDataManagementService
-from geosyspy.services.vegetation_time_series_service import VegetationTimeSeriesService
-from geosyspy.services.weather_service import WeatherService
-from geosyspy.utils.constants import (
-    LR_SATELLITE_COLLECTION,
-    MR_SATELLITE_COLLECTION,
-    AgriquestBlocks,
-    AgriquestCommodityCode,
-    AgriquestWeatherType,
-    CropIdSeason,
-    Emergence,
-    Env,
-    Harvest,
-    Region,
-    SatelliteImageryCollection,
-    WeatherTypeCollection,
-    ZarcCycleType,
-    ZarcSoilType,
-)
-from geosyspy.utils.geosys_platform_urls import GEOSYS_API_URLS, GIS_API_URLS
-from geosyspy.utils.helper import Helper
-from geosyspy.utils.http_client import HttpClient
-
-
-class Geosys:
-    """Geosys is the main client class to access all the Geosys APIs capabilities.
-
-    `client = Geosys(api_client_id, api_client_secret, api_username, api_password, env, region)`
-
-    Parameters:
-        enum_env: 'Env.PROD' or 'Env.PREPROD'
-        enum_region: 'Region.NA'
-        priority_queue: 'realtime' or 'bulk'
-    """
-
-    def __init__(
-        self,
-        client_id: str = None,
-        client_secret: str = None,
-        username: str = None,
-        password: str = None,
-        enum_env: Env = Env.PROD,
-        enum_region: Region = Region.NA,
-        priority_queue: str = "realtime",
-        bearer_token: str = None,
-    ):
-        self.logger = logging.getLogger(__name__)
-        self.region: str = enum_region.value
-        self.env: str = enum_env.value
-        self.base_url: str = GEOSYS_API_URLS[enum_region.value][enum_env.value]
-        self.gis_url: str = GIS_API_URLS[enum_region.value][enum_env.value]
-        self.priority_queue: str = priority_queue
-        self.http_client: HttpClient = HttpClient(
-            client_id,
-            client_secret,
-            username,
-            password,
-            enum_env.value,
-            enum_region.value,
-            bearer_token,
-        )
-        self.__master_data_management_service = MasterDataManagementService(
-            self.base_url, self.http_client
-        )
-        self.__analytics_fabric_service = AnalyticsFabricService(
-            self.base_url, self.http_client
-        )
-        self.__analytics_processor_service = AnalyticsProcessorService(
-            self.base_url, self.http_client
-        )
-        self.__agriquest_service = AgriquestService(self.base_url, self.http_client)
-        self.__weather_service = WeatherService(self.base_url, self.http_client)
-        self.__gis_service = GisService(self.gis_url, self.http_client)
-        self.__vts_service = VegetationTimeSeriesService(
-            self.base_url, self.http_client
-        )
-        self.__map_product_service = MapProductService(
-            self.base_url, self.http_client, self.priority_queue
-        )
-
-    def get_time_series(
-        self,
-        start_date: datetime,
-        end_date: datetime,
-        collection: enumerate,
-        indicators: List[str],
-        polygon: Optional[str] = None,
-        season_field_id: Optional[str] = None,
-    ) -> pd.DataFrame:
-        """Retrieve a time series of the indicator for the aggregated polygon on the collection targeted.
-
-        Args:
-            polygon : (Optional) The polygon
-            start_date : The start date of the time series
-            end_date : The end date of the time series
-            collection : The collection targeted
-            indicators : The indicators to retrieve on the collection
-            season_field_id : Optional season_field_id to provide instead of polygon
-
-        Returns:
-            (dataframe): A pandas dataframe for the time series
-
-        Raises:
-            ValueError: The collection doesn't exist
-        """
-        if collection in WeatherTypeCollection:
-            if not polygon:
-                raise ValueError(
-                    "Parameter 'polygon' cannot be None or empty for Weather collection."
-                )
-            return self.__weather_service.get_weather(
-                polygon,
-                start_date,
-                end_date,
-                collection,
-                indicators,
-            )
-        if collection in LR_SATELLITE_COLLECTION:
-            if not season_field_id and not polygon:
-                raise ValueError(
-                    "Parameters 'season_field_id' and 'polygon' cannot be both None or empty."
-                )
-            if not season_field_id:
-                # extract seasonfield id from geometry
-                season_field_id = (
-                    self.__master_data_management_service.extract_season_field_id(
-                        polygon
-                    )
-                )
-            elif not self.__master_data_management_service.check_season_field_exists(
-                season_field_id
-            ):
-                raise ValueError(
-                    f"Cannot access {season_field_id}. It is not existing or connected user doesn't have access to it."
-                )
-            return self.__vts_service.get_modis_time_series(
-                season_field_id, start_date, end_date, indicators[0]
-            )
-
-        raise ValueError(f"{collection} collection doesn't exist")
-
-    def get_satellite_image_time_series(
-        self,
-        start_date: datetime,
-        end_date: datetime,
-        collections: Optional[list[SatelliteImageryCollection]],
-        indicators: List[str],
-        polygon: Optional[str] = None,
-        season_field_id: Optional[str] = None,
-    ):
-        """Retrieve a pixel-by-pixel time series of the indicator on the collection targeted.
-
-        Args:
-            polygon : (Optional) The polygon
-            start_date : The start date of the time series
-            end_date : The end date of the time series
-            collections : The Satellite Imagery Collection targeted
-            indicators : The indicators to retrieve on the collections
-            season_field_id : Optional season_field_id to provide instead of polygon
-
-
-        Returns:
-            ('dataframe or xarray'): Either a pandas dataframe or a xarray for the time series
-        """
-
-        if not season_field_id and not polygon:
-            raise ValueError(
-                "Parameters 'season_field_id' and 'polygon' cannot be both None or empty."
-            )
-
-        if not collections:
-            return self.__get_images_as_dataset(
-                season_field_id, polygon, start_date, end_date, None, indicators[0]
-            )
-        elif all(isinstance(elem, SatelliteImageryCollection) for elem in collections):
-            if set(collections).issubset(set(LR_SATELLITE_COLLECTION)):
-                if not season_field_id:
-                    # extract seasonfield id from geometry
-                    season_field_id = (
-                        self.__master_data_management_service.extract_season_field_id(
-                            polygon
-                        )
-                    )
-                elif (
-                    not self.__master_data_management_service.check_season_field_exists(
-                        season_field_id
-                    )
-                ):
-                    raise ValueError(
-                        f"Cannot access {season_field_id}. It is not existing or connected user doens't have access to it."
-                    )
-
-                return self.__vts_service.get_time_series_by_pixel(
-                    season_field_id, start_date, end_date, indicators[0]
-                )
-            elif set(collections).issubset(set(MR_SATELLITE_COLLECTION)):
-                return self.__get_images_as_dataset(
-                    season_field_id,
-                    polygon,
-                    start_date,
-                    end_date,
-                    collections,
-                    indicators[0],
-                )
-        else:
-            raise TypeError(
-                "Argument collections must be a list of SatelliteImageryCollection objects"
-            )
-
-    @retrying.retry(
-        wait_exponential_multiplier=1000,
-        wait_exponential_max=10000,
-        stop_max_attempt_number=50,
-        retry_on_exception=lambda exc: isinstance(exc, ValueError),
-    )
-    def get_satellite_coverage_image_references(
-        self,
-        start_date: datetime,
-        end_date: datetime,
-        collections: Optional[list[SatelliteImageryCollection]] = [
-            SatelliteImageryCollection.SENTINEL_2,
-            SatelliteImageryCollection.LANDSAT_8,
-        ],
-        polygon: Optional[str] = None,
-        season_field_id: Optional[str] = None,
-        coveragePercent: Optional[int] = 80,
-    ) -> tuple:
-        """Retrieves a list of images that covers a polygon on a specific date range.
-        The return is a tuple: a dataframe with all the images covering the polygon, and
-                    a dictionary images_references. Key= a tuple (image_date, image_sensor).
-                    Value = an object image_reference, to use with the method `download_image()`
-
-        Args:
-            polygon: (Optional) The polygon
-            start_date: The start date of the time series
-            end_date: The end date of the time series
-            collections: The sensors to check the coverage on
-            season_field_id : Optional season_field_id to provide instead of polygon
-
-
-        Returns:
-            (tuple): images list and image references for downloading
-        """
-
-        if not season_field_id and not polygon:
-            raise ValueError(
-                "Parameters 'season_field_id' and 'polygon' cannot be both None or empty."
-            )
-
-        df = self.__map_product_service.get_satellite_coverage(
-            season_field_id,
-            polygon,
-            start_date,
-            end_date,
-            "",
-            coveragePercent,
-            collections,
-        )
-        images_references = {}
-        if df is not None:
-            for i, image in df.iterrows():
-                images_references[(image["image.date"], image["image.sensor"])] = (
-                    image_reference.ImageReference(
-                        image["image.id"],
-                        image["image.date"],
-                        image["image.sensor"],
-                        image["seasonField.id"],
-                    )
-                )
-
-        return df, images_references
-
-    def download_image(self, polygon, image_id, indicator: str = "", path: str = ""):
-        """Downloads a satellite image locally
-
-        Args:
-            image_reference (ImageReference): An ImageReference object representing the image to download
-            indicator (str): the indicator (NDVI...)
-            path (str): the path to download the image to
-        """
-
-        response_zipped_tiff = self.__map_product_service.get_zipped_tiff(
-            None, polygon, image_id, indicator
-        )
-        if path == "":
-            file_name = image_id.replace("|", "_")
-            path = Path.cwd() / f"image_{file_name}_tiff.zip"
-        with open(path, "wb") as f:
-            self.logger.info("writing to %s", path)
-            f.write(response_zipped_tiff.content)
-
-    def download_image_difference_map(
-<<<<<<< HEAD
-        self, season_field_id, polygon, image_id_earliest, image_id_latest
-=======
-        self, season_field_id, image_id_earliest, image_id_latest
->>>>>>> 25587137
-    ):
-        """Downloads a satellite image locally resulting of the difference between 2 images
-
-        Args:
-<<<<<<< HEAD
-
-=======
->>>>>>> 25587137
-            season_field_id : season_field_id
-            image_id_earliest : the earliest image reference from the satellite coverage.
-            image_id_latest : the latest image reference from the satellite coverage.
-        """
-        response = self.__map_product_service.get_zipped_tiff_difference_map(
-<<<<<<< HEAD
-            season_field_id, polygon, image_id_earliest, image_id_latest
-=======
-            season_field_id, image_id_earliest, image_id_latest
->>>>>>> 25587137
-        )
-
-        return response
-
-    def get_product(self, season_field_id, image_id, indicator, image=None):
-
-        response = self.__map_product_service.get_product(
-            season_field_id, image_id, indicator, image
-        )
-
-        return response
-
-    def __get_images_as_dataset(
-        self,
-        season_field_id: str,
-        polygon: str,
-        start_date: datetime,
-        end_date: datetime,
-        collections: Optional[list[SatelliteImageryCollection]],
-        indicator: str,
-        coveragePercent: int = 80,
-    ) -> "np.ndarray[np.Any , np.dtype[np.float64]]":
-        """Returns all the 'sensors_list' images covering 'polygon' between
-        'start_date' and 'end_date' as a xarray dataset.
-
-        Args:
-            season_field_id : A string representing the season_field_id.
-            polygon : A string representing the season field geometry.
-            start_date : The date from which the method will start looking for images.
-            end_date : The date at which the method will stop looking images.
-            collections : A list of Satellite Imagery Collection.
-            indicator : A string representing the indicator whose time series the user wants.
-
-        Returns:
-            The image's numpy array.
-
-        """
-
-        def get_coordinates_by_pixel(raster):
-            """Returns the coordinates in meters in the raster's CRS
-            from its pixels' grid coordinates."""
-
-            img = raster.read()
-            band1 = img[0]
-            height = band1.shape[0]
-            width = band1.shape[1]
-            cols, rows = np.meshgrid(np.arange(width), np.arange(height))
-            xs, ys = rasterio.transform.xy(raster.transform, rows, cols)
-            lons = np.array(xs)
-            lats = np.array(ys)
-            lst_lats = [lat[0] for lat in lats]
-            lst_lons = list(lons[0])
-            return {"y": lst_lats, "x": lst_lons}
-
-        # Selects the covering images in the provided date range
-        # and sorts them by resolution, from the highest to the lowest.
-        # Keeps only the first image if two are found on the same date.
-        df_coverage = self.__map_product_service.get_satellite_coverage(
-            season_field_id,
-            polygon,
-            start_date,
-            end_date,
-            indicator,
-            coveragePercent,
-            collections,
-        )
-
-        # Return empty dataset if no coverage on the polygon between start_date, end_date
-        if df_coverage.empty:
-            return xr.Dataset()
-
-        df_coverage["image.date"] = pd.to_datetime(
-            df_coverage["image.date"], infer_datetime_format=True
-        )
-
-        df_coverage = df_coverage.sort_values(
-            by=["image.spatialResolution", "image.date"], ascending=[True, True]
-        ).drop_duplicates(subset="image.date", keep="first")
-
-        # Creates a dictionary that contains a zip archive containing the tif file
-        # for each image id and some additional data (bands, sensor...)
-        dict_archives = {}
-        for i, row in df_coverage.iterrows():
-            if indicator.upper() != "REFLECTANCE":
-                bands = [indicator]
-            else:
-                bands = row["image.availableBands"]
-            dict_archives[row["image.id"]] = {
-                "byte_archive": self.__map_product_service.get_zipped_tiff(
-                    row["seasonField.id"], polygon, row["image.id"], indicator
-                ).content,
-                "bands": bands,
-                "date": row["image.date"],
-                "sensor": row["image.sensor"],
-            }
-
-        # Extracts the tif files from  the zip archives in memory
-        # and transforms them into a list of xarray DataArrays.
-        # A list of all the raster's crs is also created in order
-        # to merge this data in the final xarray Dataset later on.
-        list_xarr = []
-        list_crs = []
-        first_img_id = df_coverage.iloc[0]["image.id"]
-        for img_id, dict_data in dict_archives.items():
-            with zipfile.ZipFile(io.BytesIO(dict_data["byte_archive"]), "r") as archive:
-                images_in_bytes = [
-                    archive.read(file)
-                    for file in archive.namelist()
-                    if file.endswith(".tif")
-                ]
-                for image in images_in_bytes:
-                    with MemoryFile(image) as memfile:
-                        with memfile.open() as raster:
-                            dict_coords = get_coordinates_by_pixel(raster)
-                            xarr = xr.DataArray(
-                                raster.read(masked=True),
-                                dims=["band", "y", "x"],
-                                coords={
-                                    "band": dict_data["bands"],
-                                    "y": dict_coords["y"],
-                                    "x": dict_coords["x"],
-                                    "time": dict_data["date"],
-                                },
-                            )
-
-                            if img_id == first_img_id:
-                                len_y = len(dict_coords["y"])
-                                len_x = len(dict_coords["x"])
-                                self.logger.info(
-                                    "The highest resolution's image grid size is (%s,%s)",
-                                    len_x,
-                                    len_y,
-                                )
-                            else:
-                                self.logger.info(
-                                    "interpolating %s to %s's grid",
-                                    img_id,
-                                    first_img_id,
-                                )
-                                xarr = xarr.interp(
-                                    x=list_xarr[0].coords["x"].data,
-                                    y=list_xarr[0].coords["y"].data,
-                                    method="linear",
-                                )
-                            list_xarr.append(xarr)
-                            list_crs.append(raster.crs.to_string())
-
-        # Adds the img's raster's crs to the initial dataframe
-        df_coverage["crs"] = list_crs
-
-        # Concatenates all the DataArrays in list_xarr in order
-        # to create one final DataArray with an additional dimension
-        # 'time'. This final DataArray is then transformed into
-        # a xarray Dataset containing one data variable "reflectance".
-
-        final_xarr = xr.concat(list_xarr, "time")
-        dataset = xr.Dataset(data_vars={indicator.lower(): final_xarr})
-
-        # Adds additional metadata to the dataset.
-        dataset = dataset.assign_coords(
-            **{
-                k: ("time", np.array(v))
-                for k, v in df_coverage[
-                    [
-                        "image.id",
-                        "image.sensor",
-                        "image.spatialResolution",
-                        "crs",
-                    ]
-                ]
-                .to_dict(orient="list")
-                .items()
-            }
-        )
-        return dataset
-
-    ###########################################
-    #           ANALYTICS FABRIC              #
-    ###########################################
-
-    def create_schema_id(self, schema_id: str, schema: dict):
-        """Create a schema in Analytics Fabrics
-
-        Args:
-            schema_id: The schema id to create
-            schema: Dict representing the schema {'property_name': 'property_type'}
-
-        Returns:
-            A http response object.
-        """
-        return self.__analytics_fabric_service.create_schema_id(
-            schema_id=schema_id, schema=schema
-        )
-
-    def get_metrics(
-        self,
-        schema_id: str,
-        start_date: datetime,
-        end_date: datetime,
-        polygon: Optional[str] = None,
-        season_field_id: Optional[str] = None,
-    ):
-        """Returns metrics from Analytics Fabrics in a pandas dataframe.
-
-        Args:
-            polygon : An optional string representing a polygon.
-            start_date : A datetime object representing the start date of the date interval the user wants to filter on.
-            end_date : A datetime object representing the final date of the date interval the user wants to filter on.
-            schema_id : A string representing a schema existing in Analytics Fabrics
-            season_field_id : Optional season_field_id to provide instead of polygon
-
-
-        Returns:
-            df : A Pandas DataFrame containing severals columns with metrics
-
-        """
-
-        if not season_field_id and not polygon:
-            raise ValueError(
-                "Parameters 'season_field_id' and 'polygon' cannot be both None or empty."
-            )
-
-        if not season_field_id:
-            # extract seasonfield id from geometry
-            season_field_id = (
-                self.__master_data_management_service.extract_season_field_id(polygon)
-            )
-        elif not self.__master_data_management_service.check_season_field_exists(
-            season_field_id
-        ):
-            raise ValueError(
-                f"Cannot access {season_field_id}. It is not existing or connected user doens't have access to it."
-            )
-        # extract sfd unique id
-        season_field_unique_id: str = (
-            self.__master_data_management_service.get_season_field_unique_id(
-                season_field_id
-            )
-        )
-
-        return self.__analytics_fabric_service.get_metrics(
-            season_field_unique_id, schema_id, start_date, end_date
-        )
-
-    def push_metrics(
-        self,
-        schema_id: str,
-        values: dict,
-        polygon: Optional[str] = None,
-        season_field_id: Optional[str] = None,
-    ):
-        """Push metrics in Analytics Fabrics
-
-        Args:
-            polygon : An optional string representing the polygon.
-            schema_id : The schema on which to save
-            values : Dict representing values to push
-            season_field_id : Optional season_field_id to provide instead of polygon
-
-
-        Returns:
-            A response object.
-        """
-        if not season_field_id and not polygon:
-            raise ValueError(
-                "Parameters 'season_field_id' and 'polygon' cannot be both None or empty."
-            )
-
-        if not season_field_id:
-            # extract seasonfield id from geometry
-            season_field_id = (
-                self.__master_data_management_service.extract_season_field_id(polygon)
-            )
-        elif not self.__master_data_management_service.check_season_field_exists(
-            season_field_id
-        ):
-            raise ValueError(
-                f"Cannot access {season_field_id}. It is not existing or connected user doens't have access to it."
-            )
-
-        # extract sfd unique id
-        season_field_unique_id: str = (
-            self.__master_data_management_service.get_season_field_unique_id(
-                season_field_id
-            )
-        )
-
-        return self.__analytics_fabric_service.push_metrics(
-            season_field_unique_id, schema_id, values
-        )
-
-    ###########################################
-    #           MASTER DATA MANAGEMENT        #
-    ###########################################
-
-    def get_available_crops(self):
-        """Build the list of available crop codes for the connected user in an enum
-
-        Returns:
-            crop_enum: an Enum containing all available crop codes of the connected user
-        """
-        # get crop code list
-        result = self.__master_data_management_service.get_available_crops_code()
-
-        return Enum(
-            "CropEnum",
-            {
-                (
-                    "_" + crop["code"] if crop["code"][0].isdigit() else crop["code"]
-                ): crop["code"]
-                for crop in result
-            },
-        )
-
-    def get_available_permissions(self):
-        """Build the list of available permissions codes for the connected user in an enum
-
-        Returns:
-            permissions: a string array containing all available permissions of the connected user
-        """
-        # get crop code list
-        result = self.__master_data_management_service.get_profile("permissions")
-
-        # build a string array with all available permission codes for the connected user
-
-        return result["permissions"]
-
-    def get_user_area_conversion_rate(self):
-        """Returns the user's defined area's unit of measurement conversion's rate to square metres."""
-
-        # get crop code list
-        result = self.__master_data_management_service.get_profile(
-            "unitProfileUnitCategories"
-        )
-
-        conversion_rate = list(
-            filter(
-                lambda x: x["unitCategory"]["id"] == "FIELD_SURFACE",
-                result["unitProfileUnitCategories"],
-            )
-        )[0]["unit"]["conversionRate"]
-        return conversion_rate
-
-    def get_sfid_from_geometry(self, geometry: str):
-        """Retrieves every season field ID contained within the passed geometry.
-
-        Args: geometry: a string representing the polygon containing the seasonfields.
-
-        Returns:
-            ids: an array containing all the seasonfield ids
-        """
-        result = (
-            self.__master_data_management_service.retrieve_season_fields_in_polygon(
-                geometry
-            )
-        )
-        ids = [item["id"] for item in result.json()]
-        return ids
-
-    def get_season_fields(self, season_field_ids: List[str]):
-        """Retrieves every season field with data from the id list.
-
-        Args: season_field_ids: a list of all season field ids for which get the detailed data.
-
-        Returns:
-            result: an array containing all the seasonfield
-        """
-        result = self.__master_data_management_service.get_season_fields(
-            season_field_ids
-        )
-        return result
-
-    ###########################################
-    #           AGRIQUEST                     #
-    ###########################################
-    def get_agriquest_weather_block_data(
-        self,
-        start_date: str,
-        end_date: str,
-        block_code: AgriquestBlocks,
-        weather_type: AgriquestWeatherType,
-    ):
-        """Retrieve data on all AMU of an AgriquestBlock for the specified weather indicator.
-
-        Args:
-            start_date (str): The start date to retrieve data (format: 'YYYY-MM-dd')
-            end_date (str): The end date to retrieve data (format: 'YYYY-MM-dd')
-            block_code (AgriquestBlocks): The AgriquestBlock name (Enum)
-            weather_type (AgriquestWeatherType) : The Agriquest weather indicator to retrieve (Enum)
-
-        Returns:
-            result ('dataframe'):  pandas dataframe
-        """
-        # date convert
-        start_datetime = datetime.strptime(start_date, "%Y-%m-%d").date()
-        end_datetime = datetime.strptime(end_date, "%Y-%m-%d").date()
-
-        # check if the block is dedicated to France
-        is_france = self.__agriquest_service.is_block_for_france(block_code)
-
-        # build the weather indicator list
-        weather_indicators = self.__agriquest_service.weather_indicators_builder(
-            start_datetime, end_datetime, is_france
-        )
-
-        return self.__agriquest_service.get_agriquest_block_weather_data(
-            start_date=start_date,
-            end_date=end_date,
-            block_code=block_code,
-            indicator_list=weather_indicators,
-            weather_type=weather_type,
-        )
-
-    def get_agriquest_ndvi_block_data(
-        self,
-        day_of_measure: str,
-        block_code: AgriquestBlocks,
-        commodity_code: AgriquestCommodityCode,
-    ):
-        """Retrieve data on all AMU of an AgriquestBlock for NDVI index
-
-        Args:
-            day_of_measure (str) : The date of measure (format: 'YYYY-MM-dd')
-            block_code (AgriquestBlocks) : The AgriquestBlock name (Enum)
-            commodity_code (AgriquestCommodityCode) : The commodity code (Enum)
-        Returns:
-            result ('dataframe'):  pandas dataframe result
-        """
-
-        return self.__agriquest_service.get_agriquest_block_ndvi_data(
-            date=day_of_measure,
-            block_code=block_code,
-            commodity=commodity_code,
-            indicator_list=[1],
-        )
-
-    ###########################################
-    #           ANALYTICS PROCESSOR           #
-    ###########################################
-    def check_status_and_metrics(self, task_id, schema, sf_unique_id):
-        self.__analytics_processor_service.wait_and_check_task_status(task_id)
-        return self.__analytics_fabric_service.get_lastest_metrics(sf_unique_id, schema)
-
-    def get_mr_time_series(
-        self,
-        polygon,
-        start_date: str = "2010-01-01",
-        end_date=None,
-        list_sensors=None,
-        denoiser: bool = True,
-        smoother: str = "ww",
-        eoc: bool = True,
-        aggregation: str = "mean",
-        index: str = "ndvi",
-        raw_data: bool = False,
-    ):
-        """Retrieve mr time series on the collection targeted.
-
-        Args:
-            start_date : The start date of the time series
-            end_date : The end date of the time series
-            list_sensors : The Satellite Imagery Collection targeted
-            denoiser : A boolean value indicating whether a denoising operation should be applied or not.
-            smoother : The type or name of the smoothing technique or algorithm to be used.
-            eoc : A boolean value indicating whether the "end of curve" detection should be performed.
-            func : The type or name of the function to be applied to the data.
-            index : The type or name of the index used for data manipulation or referencing
-            raw_data : A boolean value indicating whether the data is in its raw/unprocessed form.
-            polygon : A string representing a polygon.
-
-        Returns:
-            string : s3 bucket path
-        """
-        if list_sensors is None:
-            list_sensors = [
-                "micasense",
-                "sequoia",
-                "m4c",
-                "sentinel_2",
-                "landsat_8",
-                "landsat_9",
-                "cbers4",
-                "kazstsat",
-                "alsat_1b",
-                "huanjing_2",
-                "deimos",
-                "gaofen_1",
-                "gaofen_6",
-                "resourcesat2",
-                "dmc_2",
-                "landsat_5",
-                "landsat_7",
-                "spot",
-                "rapideye_3a",
-                "rapideye_1b",
-            ]
-        task_id = self.__analytics_processor_service.launch_mr_time_series_processor(
-            start_date=start_date,
-            end_date=end_date,
-            polygon=polygon,
-            raw_data=raw_data,
-            denoiser=denoiser,
-            smoother=smoother,
-            aggregation=aggregation,
-            list_sensors=list_sensors,
-            index=index,
-            eoc=eoc,
-        )
-
-        # check the task status to continue or not the process
-        self.__analytics_processor_service.wait_and_check_task_status(task_id)
-
-        return self.__analytics_processor_service.get_s3_path_from_task_and_processor(
-            task_id, processor_name="mrts"
-        )
-
-    def get_harvest_analytics(
-        self,
-        season_duration: int,
-        season_start_day: int,
-        season_start_month: int,
-        crop: Enum,
-        year: int,
-        geometry: str,
-        harvest_type: Harvest,
-        season_field_id: Optional[str] = None,
-    ):
-        """launch a harvest analytics processor and get the metrics in a panda dataframe object
-
-        Args:
-            season_duration (int): the duration of the season in days,
-            season_start_day (int): the start day value (1 - 31),
-            season_start_month (int): the start month value (1 - 12),
-            crop (Enum): the geosys crop code,
-            year (int): the year value,
-            geometry (str): the geometry to calculate the analytic (WKT or GeoJSON),
-            harvest_type (Harvest): the type of Harvest analytics (INSEASON/HISTORICAL)
-            season_field_id : Optional season_field_id value
-
-
-        Returns:
-            A Pandas DataFrame containing several columns with metrics
-        """
-        # validate and convert the geometry to WKT
-        geometry = Helper.convert_to_wkt(geometry)
-
-        if geometry is None:
-            raise ValueError("The geometry is not a valid WKT of GeoJson")
-
-        if not season_field_id:
-            # extract seasonfield id from geometry
-            season_field_id = (
-                self.__master_data_management_service.extract_season_field_id(geometry)
-            )
-
-        sf_unique_id = self.__master_data_management_service.get_season_field_unique_id(
-            season_field_id
-        )
-
-        task_id = self.__analytics_processor_service.launch_harvest_processor(
-            season_duration=season_duration,
-            season_start_day=season_start_day,
-            season_start_month=season_start_month,
-            seasonfield_id=sf_unique_id,
-            geometry=geometry,
-            crop=crop.value,
-            year=year,
-            harvest_type=harvest_type,
-        )
-
-        self.logger.info("Task Id: %s", task_id)
-
-        # check the task status to continue or not the process
-        self.__analytics_processor_service.wait_and_check_task_status(task_id)
-
-        # Analytics Schema
-        if harvest_type == Harvest.HARVEST_IN_SEASON:
-            schema = "INSEASON_HARVEST"
-        else:
-            schema = "HISTORICAL_HARVEST"
-
-        # if task successfully completed, get metrics from analytics fabric
-        return self.__analytics_fabric_service.get_lastest_metrics(sf_unique_id, schema)
-
-    def get_emergence_analytics(
-        self,
-        season_duration: int,
-        season_start_day: int,
-        season_start_month: int,
-        crop: Enum,
-        year: int,
-        geometry: str,
-        emergence_type: Emergence,
-        season_field_id: Optional[str] = None,
-    ):
-        """launch an emergence analytics processor and get the metrics in a panda dataframe object
-
-        Args:
-            season_duration (int): the duration of the season in days,
-            season_start_day (int): the start day value (1 - 31),
-            season_start_month (int): the start month value (1 - 12),
-            crop (Enum): the crop code,
-            year (int): the year value,
-            geometry (str): the geometry to calculate the analytic (WKT or GeoJSON),
-            emergence_type (Emergence): the type of Emergence analytics (INSEASON/HISTORICAL/DELAY)
-            season_field_id : Optional season_field_id value
-
-
-        Returns:
-            A Pandas DataFrame containing several columns with metrics
-        """
-        # validate and convert the geometry to WKT
-        geometry = Helper.convert_to_wkt(geometry)
-
-        if geometry is None:
-            raise ValueError("The geometry is not a valid WKT of GeoJson")
-
-        # Create seasonfield from geometry and extract uniqueId
-        if not season_field_id:
-            # extract seasonfield id from geometry
-            season_field_id = (
-                self.__master_data_management_service.extract_season_field_id(geometry)
-            )
-
-        sf_unique_id = self.__master_data_management_service.get_season_field_unique_id(
-            season_field_id
-        )
-
-        task_id = self.__analytics_processor_service.launch_emergence_processor(
-            season_duration=season_duration,
-            season_start_day=season_start_day,
-            season_start_month=season_start_month,
-            seasonfield_id=sf_unique_id,
-            geometry=geometry,
-            crop=crop.value,
-            year=year,
-            emergence_type=emergence_type,
-        )
-
-        # check the task status to continue or not the process
-        self.__analytics_processor_service.wait_and_check_task_status(task_id)
-
-        # Analytics Schema
-        if emergence_type == Emergence.EMERGENCE_IN_SEASON:
-            schema = "INSEASON_EMERGENCE"
-        elif emergence_type == Emergence.EMERGENCE_HISTORICAL:
-            schema = "HISTORICAL_EMERGENCE"
-        else:
-            schema = "EMERGENCE_DELAY"
-
-        # if task successfully completed, get metrics from analytics fabric
-        return self.__analytics_fabric_service.get_lastest_metrics(sf_unique_id, schema)
-
-    def get_brazil_crop_id_analytics(
-        self,
-        start_date: str,
-        end_date: str,
-        season: CropIdSeason,
-        geometry: str,
-        season_field_id: Optional[str] = None,
-    ):
-        """launch a brazil-in-season-crop-id analytics processor and get the metrics in a panda dataframe object
-
-            Args:
-                start_date (str) : the start date used for the request (format YYYY-MM-dd)
-                end_date (str) : the end date used for the request (format YYYY-MM-dd)
-                season (CropIdSeason): the season name,
-                geometry (str): the geometry to calculate the analytic (WKT or GeoJSON)
-                season_field_id (Optonal[str]): Optional season_field_id value
-
-        Returns:
-            A Pandas DataFrame containing several columns with metrics
-        """
-        # validate and convert the geometry to WKT
-        geometry = Helper.convert_to_wkt(geometry)
-
-        if geometry is None:
-            raise ValueError("The geometry is not a valid WKT of GeoJson")
-
-        if not season_field_id:
-            # extract seasonfield id from geometry
-            season_field_id = (
-                self.__master_data_management_service.extract_season_field_id(geometry)
-            )
-
-        sf_unique_id = self.__master_data_management_service.get_season_field_unique_id(
-            season_field_id
-        )
-
-        task_id = self.__analytics_processor_service.launch_brazil_in_season_crop_id_processor(
-            start_date=start_date,
-            end_date=end_date,
-            seasonfield_id=sf_unique_id,
-            geometry=geometry,
-            season=season.value,
-        )
-
-        return self.check_status_and_metrics(
-            task_id, "CROP_IDENTIFICATION", sf_unique_id
-        )
-
-    def get_potential_score_analytics(
-        self,
-        end_date: str,
-        nb_historical_years: int,
-        season_duration: int,
-        season_start_day: int,
-        season_start_month: int,
-        sowing_date: str,
-        crop: Enum,
-        geometry: str,
-        season_field_id: Optional[str] = None,
-    ):
-        """launch a potential score analytics processor and get the metrics in a panda dataframe object
-
-            Args:
-                season_duration (int): the duration of the season in days,
-                season_start_day (int): the start day value (1 - 31),
-                season_start_month (int): the start month value (1 - 12),
-                crop (Enum): the crop code,
-                end_date (str): end date used to calculate potential score
-                sowing_date (str): sowing date of the filed used to calculate potential score
-                nb_historical_years (int): number of historical years data to calculate potential score
-                geometry (str): the geometry to calculate the analytic (WKT or GeoJSON)
-                season_field_id (Optonal[str]): Optional season_field_id value
-
-        Returns:
-            A Pandas DataFrame containing several columns with metrics
-        """
-        # validate and convert the geometry to WKT
-        geometry = Helper.convert_to_wkt(geometry)
-
-        if geometry is None:
-            raise ValueError("The geometry is not a valid WKT of GeoJson")
-
-        if not season_field_id:
-            # extract seasonfield id from geometry
-            season_field_id = (
-                self.__master_data_management_service.extract_season_field_id(geometry)
-            )
-
-        sf_unique_id = self.__master_data_management_service.get_season_field_unique_id(
-            season_field_id
-        )
-
-        task_id = self.__analytics_processor_service.launch_potential_score_processor(
-            end_date=end_date,
-            nb_historical_years=nb_historical_years,
-            sowing_date=sowing_date,
-            season_duration=season_duration,
-            season_start_day=season_start_day,
-            season_start_month=season_start_month,
-            seasonfield_id=sf_unique_id,
-            geometry=geometry,
-            crop=crop.value,
-        )
-
-        return self.check_status_and_metrics(task_id, "POTENTIAL_SCORE", sf_unique_id)
-
-    def get_greenness_analytics(
-        self,
-        start_date: str,
-        end_date: str,
-        sowing_date: str,
-        crop: Enum,
-        geometry: str,
-        season_field_id: Optional[str] = None,
-    ):
-        """launch a greenness analytics processor and get the metrics in a panda dataframe object
-
-                    Args:
-                        start_date (str) : the start date used for the request (format YYYY-MM-dd)
-                        end_date (str) : the end date used for the request (format YYYY-MM-dd)
-                        sowing_date(str): sowing date of the field used to calculate potential score
-                        crop (Enum): the crop code,
-                        geometry (str): the geometry to calculate the analytic (WKT or GeoJSON)
-                        season_field_id (Optonal[str]): Optional season_field_id value
-
-        Returns:
-            A Pandas DataFrame containing several columns with metrics
-        """
-        # validate and convert the geometry to WKT
-        geometry = Helper.convert_to_wkt(geometry)
-
-        if geometry is None:
-            raise ValueError("The geometry is not a valid WKT of GeoJson")
-
-        if not season_field_id:
-            # extract seasonfield id from geometry
-            season_field_id = (
-                self.__master_data_management_service.extract_season_field_id(geometry)
-            )
-
-        sf_unique_id = self.__master_data_management_service.get_season_field_unique_id(
-            season_field_id
-        )
-
-        task_id = self.__analytics_processor_service.launch_greenness_processor(
-            start_date=start_date,
-            end_date=end_date,
-            sowing_date=sowing_date,
-            seasonfield_id=sf_unique_id,
-            geometry=geometry,
-            crop=crop.value,
-        )
-
-        return self.check_status_and_metrics(task_id, "GREENNESS", sf_unique_id)
-
-    def get_harvest_readiness_analytics(
-        self,
-        start_date: str,
-        end_date: str,
-        sowing_date: str,
-        crop: Enum,
-        geometry: str,
-        season_field_id: Optional[str] = None,
-    ):
-        """launch a harvest readiness analytics processor and get the metrics in a panda dataframe object
-
-            Args:
-                start_date (str) : the start date used for the request (format YYYY-MM-dd)
-                end_date (str) : the end date used for the request (format YYYY-MM-dd)
-                sowing_date(str): sowing date of the field used to calculate potential score
-                crop (Enum): the crop code,
-                geometry (str): the geometry to calculate the analytic (WKT or GeoJSON)
-                season_field_id (Optonal[str]): Optional season_field_id value
-
-        Returns:
-            A Pandas DataFrame containing several columns with metrics
-        """
-        # validate and convert the geometry to WKT
-        geometry = Helper.convert_to_wkt(geometry)
-
-        if geometry is None:
-            raise ValueError("The geometry is not a valid WKT of GeoJson")
-
-        if not season_field_id:
-            # extract seasonfield id from geometry
-            season_field_id = (
-                self.__master_data_management_service.extract_season_field_id(geometry)
-            )
-
-        sf_unique_id = self.__master_data_management_service.get_season_field_unique_id(
-            season_field_id
-        )
-
-        task_id = self.__analytics_processor_service.launch_harvest_readiness_processor(
-            start_date=start_date,
-            end_date=end_date,
-            sowing_date=sowing_date,
-            seasonfield_id=sf_unique_id,
-            geometry=geometry,
-            crop=crop.value,
-        )
-
-        return self.check_status_and_metrics(task_id, "HARVEST_READINESS", sf_unique_id)
-
-    def get_planted_area_analytics(
-        self,
-        start_date: str,
-        end_date: str,
-        geometry: str,
-        season_field_id: Optional[str] = None,
-    ):
-        """launch a planted area analytics processor and get the metrics in a panda dataframe object
-
-        Args:
-            start_date (str) : the start date used for the request (format YYYY-MM-dd)
-            end_date (str) : the end date used for the request (format YYYY-MM-dd)
-            geometry (str): the geometry to calculate the analytic (WKT or GeoJSON),
-            season_field_id (Optonal[str]): Optional season_field_id value
-        Returns:
-            A Pandas DataFrame containing several columns with metrics
-        """
-        # validate and convert the geometry to WKT
-        geometry = Helper.convert_to_wkt(geometry)
-
-        if geometry is None:
-            raise ValueError("The geometry is not a valid WKT of GeoJson")
-
-        if not season_field_id:
-            # extract seasonfield id from geometry
-            season_field_id = (
-                self.__master_data_management_service.extract_season_field_id(geometry)
-            )
-
-        sf_unique_id = self.__master_data_management_service.get_season_field_unique_id(
-            season_field_id
-        )
-
-        task_id = self.__analytics_processor_service.launch_planted_area_processor(
-            start_date, end_date, sf_unique_id
-        )
-        return self.check_status_and_metrics(task_id, "PLANTED_AREA", sf_unique_id)
-
-    def get_zarc_analytics(
-        self,
-        start_date_emergence: str,
-        end_date_emergence: str,
-        nb_days_sowing_emergence: int,
-        crop: Enum,
-        soil_type: ZarcSoilType,
-        cycle: ZarcCycleType,
-        geometry: str,
-        season_field_id: Optional[str] = None,
-    ):
-        """launch a zarc analytics processor and get the metrics in a panda dataframe object
-
-        Args:
-            start_date_emergence (str) : the emergence start date used for the request (format YYYY-MM-dd)
-            end_date_emergence (str) : the emergence end date used for the request (format YYYY-MM-dd)
-            nb_days_sowing_emergence (int): the number of days for sowing emergence
-            crop (Enum): the zarc crop code,
-            soil_type (ZarcSoilType): the zarc soil type (1/2/3),
-            cycle (ZarcCycleType): the zarc cycle type (1/2/3),
-            geometry (str): the geometry to calculate the analytic (WKT or GeoJSON),
-            season_field_id (Optonal[str]): Optional season_field_id value
-
-        Returns:
-            A Pandas DataFrame containing several columns with metrics
-        """
-        # validate and convert the geometry to WKT
-        geometry = Helper.convert_to_wkt(geometry)
-
-        if geometry is None:
-            raise ValueError("The geometry is not a valid WKT of GeoJson")
-
-        # get municipio id from geometry
-        municipio_id = self.__gis_service.get_municipio_id_from_geometry(geometry)
-
-        if municipio_id == 0:
-            raise ValueError("No municipio id found for this geometry")
-
-        if not season_field_id:
-            # extract seasonfield id from geometry
-            season_field_id = (
-                self.__master_data_management_service.extract_season_field_id(geometry)
-            )
-
-        sf_unique_id = self.__master_data_management_service.get_season_field_unique_id(
-            season_field_id
-        )
-
-        task_id = self.__analytics_processor_service.launch_zarc_processor(
-            start_date_emergence=start_date_emergence,
-            end_date_emergence=end_date_emergence,
-            crop=crop.value,
-            cycle=cycle.value,
-            soil_type=soil_type.value,
-            municipio=municipio_id,
-            nb_days_sowing_emergence=nb_days_sowing_emergence,
-            seasonfield_id=sf_unique_id,
-        )
-        return self.check_status_and_metrics(task_id, "ZARC", sf_unique_id)
-
-    def get_farm_info_from_location(self, latitude: str, longitude: str):
-        """get farm info from CAR layer
-
-        Args:
-            latitude (str): latitude of the location
-            longitude (str): longitude of the location
-
-        """
-
-        return self.__gis_service.get_farm_info_from_location(latitude, longitude)
+""" Geosysoy class"""
+
+import io
+import logging
+import zipfile
+from datetime import datetime
+from enum import Enum
+from pathlib import Path
+from typing import List, Optional
+
+import numpy as np
+import pandas as pd
+import rasterio
+import retrying
+import xarray as xr
+from rasterio.io import MemoryFile
+
+from geosyspy import image_reference
+from geosyspy.services.agriquest_service import AgriquestService
+from geosyspy.services.analytics_fabric_service import AnalyticsFabricService
+from geosyspy.services.analytics_processor_service import AnalyticsProcessorService
+from geosyspy.services.gis_service import GisService
+from geosyspy.services.map_product_service import MapProductService
+from geosyspy.services.master_data_management_service import MasterDataManagementService
+from geosyspy.services.vegetation_time_series_service import VegetationTimeSeriesService
+from geosyspy.services.weather_service import WeatherService
+from geosyspy.utils.constants import (
+    LR_SATELLITE_COLLECTION,
+    MR_SATELLITE_COLLECTION,
+    AgriquestBlocks,
+    AgriquestCommodityCode,
+    AgriquestWeatherType,
+    CropIdSeason,
+    Emergence,
+    Env,
+    Harvest,
+    Region,
+    SatelliteImageryCollection,
+    WeatherTypeCollection,
+    ZarcCycleType,
+    ZarcSoilType,
+)
+from geosyspy.utils.geosys_platform_urls import GEOSYS_API_URLS, GIS_API_URLS
+from geosyspy.utils.helper import Helper
+from geosyspy.utils.http_client import HttpClient
+
+
+class Geosys:
+    """Geosys is the main client class to access all the Geosys APIs capabilities.
+
+    `client = Geosys(api_client_id, api_client_secret, api_username, api_password, env, region)`
+
+    Parameters:
+        enum_env: 'Env.PROD' or 'Env.PREPROD'
+        enum_region: 'Region.NA'
+        priority_queue: 'realtime' or 'bulk'
+    """
+
+    def __init__(
+        self,
+        client_id: str = None,
+        client_secret: str = None,
+        username: str = None,
+        password: str = None,
+        enum_env: Env = Env.PROD,
+        enum_region: Region = Region.NA,
+        priority_queue: str = "realtime",
+        bearer_token: str = None,
+    ):
+        self.logger = logging.getLogger(__name__)
+        self.region: str = enum_region.value
+        self.env: str = enum_env.value
+        self.base_url: str = GEOSYS_API_URLS[enum_region.value][enum_env.value]
+        self.gis_url: str = GIS_API_URLS[enum_region.value][enum_env.value]
+        self.priority_queue: str = priority_queue
+        self.http_client: HttpClient = HttpClient(
+            client_id,
+            client_secret,
+            username,
+            password,
+            enum_env.value,
+            enum_region.value,
+            bearer_token,
+        )
+        self.__master_data_management_service = MasterDataManagementService(
+            self.base_url, self.http_client
+        )
+        self.__analytics_fabric_service = AnalyticsFabricService(
+            self.base_url, self.http_client
+        )
+        self.__analytics_processor_service = AnalyticsProcessorService(
+            self.base_url, self.http_client
+        )
+        self.__agriquest_service = AgriquestService(self.base_url, self.http_client)
+        self.__weather_service = WeatherService(self.base_url, self.http_client)
+        self.__gis_service = GisService(self.gis_url, self.http_client)
+        self.__vts_service = VegetationTimeSeriesService(
+            self.base_url, self.http_client
+        )
+        self.__map_product_service = MapProductService(
+            self.base_url, self.http_client, self.priority_queue
+        )
+
+    def get_time_series(
+        self,
+        start_date: datetime,
+        end_date: datetime,
+        collection: enumerate,
+        indicators: List[str],
+        polygon: Optional[str] = None,
+        season_field_id: Optional[str] = None,
+    ) -> pd.DataFrame:
+        """Retrieve a time series of the indicator for the aggregated polygon on the collection targeted.
+
+        Args:
+            polygon : (Optional) The polygon
+            start_date : The start date of the time series
+            end_date : The end date of the time series
+            collection : The collection targeted
+            indicators : The indicators to retrieve on the collection
+            season_field_id : Optional season_field_id to provide instead of polygon
+
+        Returns:
+            (dataframe): A pandas dataframe for the time series
+
+        Raises:
+            ValueError: The collection doesn't exist
+        """
+        if collection in WeatherTypeCollection:
+            if not polygon:
+                raise ValueError(
+                    "Parameter 'polygon' cannot be None or empty for Weather collection."
+                )
+            return self.__weather_service.get_weather(
+                polygon,
+                start_date,
+                end_date,
+                collection,
+                indicators,
+            )
+        if collection in LR_SATELLITE_COLLECTION:
+            if not season_field_id and not polygon:
+                raise ValueError(
+                    "Parameters 'season_field_id' and 'polygon' cannot be both None or empty."
+                )
+            if not season_field_id:
+                # extract seasonfield id from geometry
+                season_field_id = (
+                    self.__master_data_management_service.extract_season_field_id(
+                        polygon
+                    )
+                )
+            elif not self.__master_data_management_service.check_season_field_exists(
+                season_field_id
+            ):
+                raise ValueError(
+                    f"Cannot access {season_field_id}. It is not existing or connected user doesn't have access to it."
+                )
+            return self.__vts_service.get_modis_time_series(
+                season_field_id, start_date, end_date, indicators[0]
+            )
+
+        raise ValueError(f"{collection} collection doesn't exist")
+
+    def get_satellite_image_time_series(
+        self,
+        start_date: datetime,
+        end_date: datetime,
+        collections: Optional[list[SatelliteImageryCollection]],
+        indicators: List[str],
+        polygon: Optional[str] = None,
+        season_field_id: Optional[str] = None,
+    ):
+        """Retrieve a pixel-by-pixel time series of the indicator on the collection targeted.
+
+        Args:
+            polygon : (Optional) The polygon
+            start_date : The start date of the time series
+            end_date : The end date of the time series
+            collections : The Satellite Imagery Collection targeted
+            indicators : The indicators to retrieve on the collections
+            season_field_id : Optional season_field_id to provide instead of polygon
+
+
+        Returns:
+            ('dataframe or xarray'): Either a pandas dataframe or a xarray for the time series
+        """
+
+        if not season_field_id and not polygon:
+            raise ValueError(
+                "Parameters 'season_field_id' and 'polygon' cannot be both None or empty."
+            )
+
+        if not collections:
+            return self.__get_images_as_dataset(
+                season_field_id, polygon, start_date, end_date, None, indicators[0]
+            )
+        elif all(isinstance(elem, SatelliteImageryCollection) for elem in collections):
+            if set(collections).issubset(set(LR_SATELLITE_COLLECTION)):
+                if not season_field_id:
+                    # extract seasonfield id from geometry
+                    season_field_id = (
+                        self.__master_data_management_service.extract_season_field_id(
+                            polygon
+                        )
+                    )
+                elif (
+                    not self.__master_data_management_service.check_season_field_exists(
+                        season_field_id
+                    )
+                ):
+                    raise ValueError(
+                        f"Cannot access {season_field_id}. It is not existing or connected user doens't have access to it."
+                    )
+
+                return self.__vts_service.get_time_series_by_pixel(
+                    season_field_id, start_date, end_date, indicators[0]
+                )
+            elif set(collections).issubset(set(MR_SATELLITE_COLLECTION)):
+                return self.__get_images_as_dataset(
+                    season_field_id,
+                    polygon,
+                    start_date,
+                    end_date,
+                    collections,
+                    indicators[0],
+                )
+        else:
+            raise TypeError(
+                "Argument collections must be a list of SatelliteImageryCollection objects"
+            )
+
+    @retrying.retry(
+        wait_exponential_multiplier=1000,
+        wait_exponential_max=10000,
+        stop_max_attempt_number=50,
+        retry_on_exception=lambda exc: isinstance(exc, ValueError),
+    )
+    def get_satellite_coverage_image_references(
+        self,
+        start_date: datetime,
+        end_date: datetime,
+        collections: Optional[list[SatelliteImageryCollection]] = [
+            SatelliteImageryCollection.SENTINEL_2,
+            SatelliteImageryCollection.LANDSAT_8,
+        ],
+        polygon: Optional[str] = None,
+        season_field_id: Optional[str] = None,
+        coveragePercent: Optional[int] = 80,
+    ) -> tuple:
+        """Retrieves a list of images that covers a polygon on a specific date range.
+        The return is a tuple: a dataframe with all the images covering the polygon, and
+                    a dictionary images_references. Key= a tuple (image_date, image_sensor).
+                    Value = an object image_reference, to use with the method `download_image()`
+
+        Args:
+            polygon: (Optional) The polygon
+            start_date: The start date of the time series
+            end_date: The end date of the time series
+            collections: The sensors to check the coverage on
+            season_field_id : Optional season_field_id to provide instead of polygon
+
+
+        Returns:
+            (tuple): images list and image references for downloading
+        """
+
+        if not season_field_id and not polygon:
+            raise ValueError(
+                "Parameters 'season_field_id' and 'polygon' cannot be both None or empty."
+            )
+
+        df = self.__map_product_service.get_satellite_coverage(
+            season_field_id,
+            polygon,
+            start_date,
+            end_date,
+            "",
+            coveragePercent,
+            collections,
+        )
+        images_references = {}
+        if df is not None:
+            for i, image in df.iterrows():
+                images_references[(image["image.date"], image["image.sensor"])] = (
+                    image_reference.ImageReference(
+                        image["image.id"],
+                        image["image.date"],
+                        image["image.sensor"],
+                        image["seasonField.id"],
+                    )
+                )
+
+        return df, images_references
+
+    def download_image(self, polygon, image_id, indicator: str = "", path: str = ""):
+        """Downloads a satellite image locally
+
+        Args:
+            image_reference (ImageReference): An ImageReference object representing the image to download
+            indicator (str): the indicator (NDVI...)
+            path (str): the path to download the image to
+        """
+
+        response_zipped_tiff = self.__map_product_service.get_zipped_tiff(
+            None, polygon, image_id, indicator
+        )
+        if path == "":
+            file_name = image_id.replace("|", "_")
+            path = Path.cwd() / f"image_{file_name}_tiff.zip"
+        with open(path, "wb") as f:
+            self.logger.info("writing to %s", path)
+            f.write(response_zipped_tiff.content)
+
+    def download_image_difference_map(
+        self, season_field_id, polygon, image_id_earliest, image_id_latest
+    ):
+        """Downloads a satellite image locally resulting of the difference between 2 images
+
+        Args:
+            season_field_id : season_field_id
+            polygon: season field geometry
+            image_id_earliest : the earliest image reference from the satellite coverage.
+            image_id_latest : the latest image reference from the satellite coverage.
+        """
+        response = self.__map_product_service.get_zipped_tiff_difference_map(
+            season_field_id, polygon, image_id_earliest, image_id_latest
+        )
+
+        return response
+
+    def get_product(self, season_field_id, image_id, indicator, image=None):
+
+        response = self.__map_product_service.get_product(
+            season_field_id, image_id, indicator, image
+        )
+
+        return response
+
+    def __get_images_as_dataset(
+        self,
+        season_field_id: str,
+        polygon: str,
+        start_date: datetime,
+        end_date: datetime,
+        collections: Optional[list[SatelliteImageryCollection]],
+        indicator: str,
+        coveragePercent: int = 80,
+    ) -> "np.ndarray[np.Any , np.dtype[np.float64]]":
+        """Returns all the 'sensors_list' images covering 'polygon' between
+        'start_date' and 'end_date' as a xarray dataset.
+
+        Args:
+            season_field_id : A string representing the season_field_id.
+            polygon : A string representing the season field geometry.
+            start_date : The date from which the method will start looking for images.
+            end_date : The date at which the method will stop looking images.
+            collections : A list of Satellite Imagery Collection.
+            indicator : A string representing the indicator whose time series the user wants.
+
+        Returns:
+            The image's numpy array.
+
+        """
+
+        def get_coordinates_by_pixel(raster):
+            """Returns the coordinates in meters in the raster's CRS
+            from its pixels' grid coordinates."""
+
+            img = raster.read()
+            band1 = img[0]
+            height = band1.shape[0]
+            width = band1.shape[1]
+            cols, rows = np.meshgrid(np.arange(width), np.arange(height))
+            xs, ys = rasterio.transform.xy(raster.transform, rows, cols)
+            lons = np.array(xs)
+            lats = np.array(ys)
+            lst_lats = [lat[0] for lat in lats]
+            lst_lons = list(lons[0])
+            return {"y": lst_lats, "x": lst_lons}
+
+        # Selects the covering images in the provided date range
+        # and sorts them by resolution, from the highest to the lowest.
+        # Keeps only the first image if two are found on the same date.
+        df_coverage = self.__map_product_service.get_satellite_coverage(
+            season_field_id,
+            polygon,
+            start_date,
+            end_date,
+            indicator,
+            coveragePercent,
+            collections,
+        )
+
+        # Return empty dataset if no coverage on the polygon between start_date, end_date
+        if df_coverage.empty:
+            return xr.Dataset()
+
+        df_coverage["image.date"] = pd.to_datetime(
+            df_coverage["image.date"], infer_datetime_format=True
+        )
+
+        df_coverage = df_coverage.sort_values(
+            by=["image.spatialResolution", "image.date"], ascending=[True, True]
+        ).drop_duplicates(subset="image.date", keep="first")
+
+        # Creates a dictionary that contains a zip archive containing the tif file
+        # for each image id and some additional data (bands, sensor...)
+        dict_archives = {}
+        for i, row in df_coverage.iterrows():
+            if indicator.upper() != "REFLECTANCE":
+                bands = [indicator]
+            else:
+                bands = row["image.availableBands"]
+            dict_archives[row["image.id"]] = {
+                "byte_archive": self.__map_product_service.get_zipped_tiff(
+                    row["seasonField.id"], polygon, row["image.id"], indicator
+                ).content,
+                "bands": bands,
+                "date": row["image.date"],
+                "sensor": row["image.sensor"],
+            }
+
+        # Extracts the tif files from  the zip archives in memory
+        # and transforms them into a list of xarray DataArrays.
+        # A list of all the raster's crs is also created in order
+        # to merge this data in the final xarray Dataset later on.
+        list_xarr = []
+        list_crs = []
+        first_img_id = df_coverage.iloc[0]["image.id"]
+        for img_id, dict_data in dict_archives.items():
+            with zipfile.ZipFile(io.BytesIO(dict_data["byte_archive"]), "r") as archive:
+                images_in_bytes = [
+                    archive.read(file)
+                    for file in archive.namelist()
+                    if file.endswith(".tif")
+                ]
+                for image in images_in_bytes:
+                    with MemoryFile(image) as memfile:
+                        with memfile.open() as raster:
+                            dict_coords = get_coordinates_by_pixel(raster)
+                            xarr = xr.DataArray(
+                                raster.read(masked=True),
+                                dims=["band", "y", "x"],
+                                coords={
+                                    "band": dict_data["bands"],
+                                    "y": dict_coords["y"],
+                                    "x": dict_coords["x"],
+                                    "time": dict_data["date"],
+                                },
+                            )
+
+                            if img_id == first_img_id:
+                                len_y = len(dict_coords["y"])
+                                len_x = len(dict_coords["x"])
+                                self.logger.info(
+                                    "The highest resolution's image grid size is (%s,%s)",
+                                    len_x,
+                                    len_y,
+                                )
+                            else:
+                                self.logger.info(
+                                    "interpolating %s to %s's grid",
+                                    img_id,
+                                    first_img_id,
+                                )
+                                xarr = xarr.interp(
+                                    x=list_xarr[0].coords["x"].data,
+                                    y=list_xarr[0].coords["y"].data,
+                                    method="linear",
+                                )
+                            list_xarr.append(xarr)
+                            list_crs.append(raster.crs.to_string())
+
+        # Adds the img's raster's crs to the initial dataframe
+        df_coverage["crs"] = list_crs
+
+        # Concatenates all the DataArrays in list_xarr in order
+        # to create one final DataArray with an additional dimension
+        # 'time'. This final DataArray is then transformed into
+        # a xarray Dataset containing one data variable "reflectance".
+
+        final_xarr = xr.concat(list_xarr, "time")
+        dataset = xr.Dataset(data_vars={indicator.lower(): final_xarr})
+
+        # Adds additional metadata to the dataset.
+        dataset = dataset.assign_coords(
+            **{
+                k: ("time", np.array(v))
+                for k, v in df_coverage[
+                    [
+                        "image.id",
+                        "image.sensor",
+                        "image.spatialResolution",
+                        "crs",
+                    ]
+                ]
+                .to_dict(orient="list")
+                .items()
+            }
+        )
+        return dataset
+
+    ###########################################
+    #           ANALYTICS FABRIC              #
+    ###########################################
+
+    def create_schema_id(self, schema_id: str, schema: dict):
+        """Create a schema in Analytics Fabrics
+
+        Args:
+            schema_id: The schema id to create
+            schema: Dict representing the schema {'property_name': 'property_type'}
+
+        Returns:
+            A http response object.
+        """
+        return self.__analytics_fabric_service.create_schema_id(
+            schema_id=schema_id, schema=schema
+        )
+
+    def get_metrics(
+        self,
+        schema_id: str,
+        start_date: datetime,
+        end_date: datetime,
+        polygon: Optional[str] = None,
+        season_field_id: Optional[str] = None,
+    ):
+        """Returns metrics from Analytics Fabrics in a pandas dataframe.
+
+        Args:
+            polygon : An optional string representing a polygon.
+            start_date : A datetime object representing the start date of the date interval the user wants to filter on.
+            end_date : A datetime object representing the final date of the date interval the user wants to filter on.
+            schema_id : A string representing a schema existing in Analytics Fabrics
+            season_field_id : Optional season_field_id to provide instead of polygon
+
+
+        Returns:
+            df : A Pandas DataFrame containing severals columns with metrics
+
+        """
+
+        if not season_field_id and not polygon:
+            raise ValueError(
+                "Parameters 'season_field_id' and 'polygon' cannot be both None or empty."
+            )
+
+        if not season_field_id:
+            # extract seasonfield id from geometry
+            season_field_id = (
+                self.__master_data_management_service.extract_season_field_id(polygon)
+            )
+        elif not self.__master_data_management_service.check_season_field_exists(
+            season_field_id
+        ):
+            raise ValueError(
+                f"Cannot access {season_field_id}. It is not existing or connected user doens't have access to it."
+            )
+        # extract sfd unique id
+        season_field_unique_id: str = (
+            self.__master_data_management_service.get_season_field_unique_id(
+                season_field_id
+            )
+        )
+
+        return self.__analytics_fabric_service.get_metrics(
+            season_field_unique_id, schema_id, start_date, end_date
+        )
+
+    def push_metrics(
+        self,
+        schema_id: str,
+        values: dict,
+        polygon: Optional[str] = None,
+        season_field_id: Optional[str] = None,
+    ):
+        """Push metrics in Analytics Fabrics
+
+        Args:
+            polygon : An optional string representing the polygon.
+            schema_id : The schema on which to save
+            values : Dict representing values to push
+            season_field_id : Optional season_field_id to provide instead of polygon
+
+
+        Returns:
+            A response object.
+        """
+        if not season_field_id and not polygon:
+            raise ValueError(
+                "Parameters 'season_field_id' and 'polygon' cannot be both None or empty."
+            )
+
+        if not season_field_id:
+            # extract seasonfield id from geometry
+            season_field_id = (
+                self.__master_data_management_service.extract_season_field_id(polygon)
+            )
+        elif not self.__master_data_management_service.check_season_field_exists(
+            season_field_id
+        ):
+            raise ValueError(
+                f"Cannot access {season_field_id}. It is not existing or connected user doens't have access to it."
+            )
+
+        # extract sfd unique id
+        season_field_unique_id: str = (
+            self.__master_data_management_service.get_season_field_unique_id(
+                season_field_id
+            )
+        )
+
+        return self.__analytics_fabric_service.push_metrics(
+            season_field_unique_id, schema_id, values
+        )
+
+    ###########################################
+    #           MASTER DATA MANAGEMENT        #
+    ###########################################
+
+    def get_available_crops(self):
+        """Build the list of available crop codes for the connected user in an enum
+
+        Returns:
+            crop_enum: an Enum containing all available crop codes of the connected user
+        """
+        # get crop code list
+        result = self.__master_data_management_service.get_available_crops_code()
+
+        return Enum(
+            "CropEnum",
+            {
+                (
+                    "_" + crop["code"] if crop["code"][0].isdigit() else crop["code"]
+                ): crop["code"]
+                for crop in result
+            },
+        )
+
+    def get_available_permissions(self):
+        """Build the list of available permissions codes for the connected user in an enum
+
+        Returns:
+            permissions: a string array containing all available permissions of the connected user
+        """
+        # get crop code list
+        result = self.__master_data_management_service.get_profile("permissions")
+
+        # build a string array with all available permission codes for the connected user
+
+        return result["permissions"]
+
+    def get_user_area_conversion_rate(self):
+        """Returns the user's defined area's unit of measurement conversion's rate to square metres."""
+
+        # get crop code list
+        result = self.__master_data_management_service.get_profile(
+            "unitProfileUnitCategories"
+        )
+
+        conversion_rate = list(
+            filter(
+                lambda x: x["unitCategory"]["id"] == "FIELD_SURFACE",
+                result["unitProfileUnitCategories"],
+            )
+        )[0]["unit"]["conversionRate"]
+        return conversion_rate
+
+    def get_sfid_from_geometry(self, geometry: str):
+        """Retrieves every season field ID contained within the passed geometry.
+
+        Args: geometry: a string representing the polygon containing the seasonfields.
+
+        Returns:
+            ids: an array containing all the seasonfield ids
+        """
+        result = (
+            self.__master_data_management_service.retrieve_season_fields_in_polygon(
+                geometry
+            )
+        )
+        ids = [item["id"] for item in result.json()]
+        return ids
+
+    def get_season_fields(self, season_field_ids: List[str]):
+        """Retrieves every season field with data from the id list.
+
+        Args: season_field_ids: a list of all season field ids for which get the detailed data.
+
+        Returns:
+            result: an array containing all the seasonfield
+        """
+        result = self.__master_data_management_service.get_season_fields(
+            season_field_ids
+        )
+        return result
+
+    ###########################################
+    #           AGRIQUEST                     #
+    ###########################################
+    def get_agriquest_weather_block_data(
+        self,
+        start_date: str,
+        end_date: str,
+        block_code: AgriquestBlocks,
+        weather_type: AgriquestWeatherType,
+    ):
+        """Retrieve data on all AMU of an AgriquestBlock for the specified weather indicator.
+
+        Args:
+            start_date (str): The start date to retrieve data (format: 'YYYY-MM-dd')
+            end_date (str): The end date to retrieve data (format: 'YYYY-MM-dd')
+            block_code (AgriquestBlocks): The AgriquestBlock name (Enum)
+            weather_type (AgriquestWeatherType) : The Agriquest weather indicator to retrieve (Enum)
+
+        Returns:
+            result ('dataframe'):  pandas dataframe
+        """
+        # date convert
+        start_datetime = datetime.strptime(start_date, "%Y-%m-%d").date()
+        end_datetime = datetime.strptime(end_date, "%Y-%m-%d").date()
+
+        # check if the block is dedicated to France
+        is_france = self.__agriquest_service.is_block_for_france(block_code)
+
+        # build the weather indicator list
+        weather_indicators = self.__agriquest_service.weather_indicators_builder(
+            start_datetime, end_datetime, is_france
+        )
+
+        return self.__agriquest_service.get_agriquest_block_weather_data(
+            start_date=start_date,
+            end_date=end_date,
+            block_code=block_code,
+            indicator_list=weather_indicators,
+            weather_type=weather_type,
+        )
+
+    def get_agriquest_ndvi_block_data(
+        self,
+        day_of_measure: str,
+        block_code: AgriquestBlocks,
+        commodity_code: AgriquestCommodityCode,
+    ):
+        """Retrieve data on all AMU of an AgriquestBlock for NDVI index
+
+        Args:
+            day_of_measure (str) : The date of measure (format: 'YYYY-MM-dd')
+            block_code (AgriquestBlocks) : The AgriquestBlock name (Enum)
+            commodity_code (AgriquestCommodityCode) : The commodity code (Enum)
+        Returns:
+            result ('dataframe'):  pandas dataframe result
+        """
+
+        return self.__agriquest_service.get_agriquest_block_ndvi_data(
+            date=day_of_measure,
+            block_code=block_code,
+            commodity=commodity_code,
+            indicator_list=[1],
+        )
+
+    ###########################################
+    #           ANALYTICS PROCESSOR           #
+    ###########################################
+    def check_status_and_metrics(self, task_id, schema, sf_unique_id):
+        self.__analytics_processor_service.wait_and_check_task_status(task_id)
+        return self.__analytics_fabric_service.get_lastest_metrics(sf_unique_id, schema)
+
+    def get_mr_time_series(
+        self,
+        polygon,
+        start_date: str = "2010-01-01",
+        end_date=None,
+        list_sensors=None,
+        denoiser: bool = True,
+        smoother: str = "ww",
+        eoc: bool = True,
+        aggregation: str = "mean",
+        index: str = "ndvi",
+        raw_data: bool = False,
+    ):
+        """Retrieve mr time series on the collection targeted.
+
+        Args:
+            start_date : The start date of the time series
+            end_date : The end date of the time series
+            list_sensors : The Satellite Imagery Collection targeted
+            denoiser : A boolean value indicating whether a denoising operation should be applied or not.
+            smoother : The type or name of the smoothing technique or algorithm to be used.
+            eoc : A boolean value indicating whether the "end of curve" detection should be performed.
+            func : The type or name of the function to be applied to the data.
+            index : The type or name of the index used for data manipulation or referencing
+            raw_data : A boolean value indicating whether the data is in its raw/unprocessed form.
+            polygon : A string representing a polygon.
+
+        Returns:
+            string : s3 bucket path
+        """
+        if list_sensors is None:
+            list_sensors = [
+                "micasense",
+                "sequoia",
+                "m4c",
+                "sentinel_2",
+                "landsat_8",
+                "landsat_9",
+                "cbers4",
+                "kazstsat",
+                "alsat_1b",
+                "huanjing_2",
+                "deimos",
+                "gaofen_1",
+                "gaofen_6",
+                "resourcesat2",
+                "dmc_2",
+                "landsat_5",
+                "landsat_7",
+                "spot",
+                "rapideye_3a",
+                "rapideye_1b",
+            ]
+        task_id = self.__analytics_processor_service.launch_mr_time_series_processor(
+            start_date=start_date,
+            end_date=end_date,
+            polygon=polygon,
+            raw_data=raw_data,
+            denoiser=denoiser,
+            smoother=smoother,
+            aggregation=aggregation,
+            list_sensors=list_sensors,
+            index=index,
+            eoc=eoc,
+        )
+
+        # check the task status to continue or not the process
+        self.__analytics_processor_service.wait_and_check_task_status(task_id)
+
+        return self.__analytics_processor_service.get_s3_path_from_task_and_processor(
+            task_id, processor_name="mrts"
+        )
+
+    def get_harvest_analytics(
+        self,
+        season_duration: int,
+        season_start_day: int,
+        season_start_month: int,
+        crop: Enum,
+        year: int,
+        geometry: str,
+        harvest_type: Harvest,
+        season_field_id: Optional[str] = None,
+    ):
+        """launch a harvest analytics processor and get the metrics in a panda dataframe object
+
+        Args:
+            season_duration (int): the duration of the season in days,
+            season_start_day (int): the start day value (1 - 31),
+            season_start_month (int): the start month value (1 - 12),
+            crop (Enum): the geosys crop code,
+            year (int): the year value,
+            geometry (str): the geometry to calculate the analytic (WKT or GeoJSON),
+            harvest_type (Harvest): the type of Harvest analytics (INSEASON/HISTORICAL)
+            season_field_id : Optional season_field_id value
+
+
+        Returns:
+            A Pandas DataFrame containing several columns with metrics
+        """
+        # validate and convert the geometry to WKT
+        geometry = Helper.convert_to_wkt(geometry)
+
+        if geometry is None:
+            raise ValueError("The geometry is not a valid WKT of GeoJson")
+
+        if not season_field_id:
+            # extract seasonfield id from geometry
+            season_field_id = (
+                self.__master_data_management_service.extract_season_field_id(geometry)
+            )
+
+        sf_unique_id = self.__master_data_management_service.get_season_field_unique_id(
+            season_field_id
+        )
+
+        task_id = self.__analytics_processor_service.launch_harvest_processor(
+            season_duration=season_duration,
+            season_start_day=season_start_day,
+            season_start_month=season_start_month,
+            seasonfield_id=sf_unique_id,
+            geometry=geometry,
+            crop=crop.value,
+            year=year,
+            harvest_type=harvest_type,
+        )
+
+        self.logger.info("Task Id: %s", task_id)
+
+        # check the task status to continue or not the process
+        self.__analytics_processor_service.wait_and_check_task_status(task_id)
+
+        # Analytics Schema
+        if harvest_type == Harvest.HARVEST_IN_SEASON:
+            schema = "INSEASON_HARVEST"
+        else:
+            schema = "HISTORICAL_HARVEST"
+
+        # if task successfully completed, get metrics from analytics fabric
+        return self.__analytics_fabric_service.get_lastest_metrics(sf_unique_id, schema)
+
+    def get_emergence_analytics(
+        self,
+        season_duration: int,
+        season_start_day: int,
+        season_start_month: int,
+        crop: Enum,
+        year: int,
+        geometry: str,
+        emergence_type: Emergence,
+        season_field_id: Optional[str] = None,
+    ):
+        """launch an emergence analytics processor and get the metrics in a panda dataframe object
+
+        Args:
+            season_duration (int): the duration of the season in days,
+            season_start_day (int): the start day value (1 - 31),
+            season_start_month (int): the start month value (1 - 12),
+            crop (Enum): the crop code,
+            year (int): the year value,
+            geometry (str): the geometry to calculate the analytic (WKT or GeoJSON),
+            emergence_type (Emergence): the type of Emergence analytics (INSEASON/HISTORICAL/DELAY)
+            season_field_id : Optional season_field_id value
+
+
+        Returns:
+            A Pandas DataFrame containing several columns with metrics
+        """
+        # validate and convert the geometry to WKT
+        geometry = Helper.convert_to_wkt(geometry)
+
+        if geometry is None:
+            raise ValueError("The geometry is not a valid WKT of GeoJson")
+
+        # Create seasonfield from geometry and extract uniqueId
+        if not season_field_id:
+            # extract seasonfield id from geometry
+            season_field_id = (
+                self.__master_data_management_service.extract_season_field_id(geometry)
+            )
+
+        sf_unique_id = self.__master_data_management_service.get_season_field_unique_id(
+            season_field_id
+        )
+
+        task_id = self.__analytics_processor_service.launch_emergence_processor(
+            season_duration=season_duration,
+            season_start_day=season_start_day,
+            season_start_month=season_start_month,
+            seasonfield_id=sf_unique_id,
+            geometry=geometry,
+            crop=crop.value,
+            year=year,
+            emergence_type=emergence_type,
+        )
+
+        # check the task status to continue or not the process
+        self.__analytics_processor_service.wait_and_check_task_status(task_id)
+
+        # Analytics Schema
+        if emergence_type == Emergence.EMERGENCE_IN_SEASON:
+            schema = "INSEASON_EMERGENCE"
+        elif emergence_type == Emergence.EMERGENCE_HISTORICAL:
+            schema = "HISTORICAL_EMERGENCE"
+        else:
+            schema = "EMERGENCE_DELAY"
+
+        # if task successfully completed, get metrics from analytics fabric
+        return self.__analytics_fabric_service.get_lastest_metrics(sf_unique_id, schema)
+
+    def get_brazil_crop_id_analytics(
+        self,
+        start_date: str,
+        end_date: str,
+        season: CropIdSeason,
+        geometry: str,
+        season_field_id: Optional[str] = None,
+    ):
+        """launch a brazil-in-season-crop-id analytics processor and get the metrics in a panda dataframe object
+
+            Args:
+                start_date (str) : the start date used for the request (format YYYY-MM-dd)
+                end_date (str) : the end date used for the request (format YYYY-MM-dd)
+                season (CropIdSeason): the season name,
+                geometry (str): the geometry to calculate the analytic (WKT or GeoJSON)
+                season_field_id (Optonal[str]): Optional season_field_id value
+
+        Returns:
+            A Pandas DataFrame containing several columns with metrics
+        """
+        # validate and convert the geometry to WKT
+        geometry = Helper.convert_to_wkt(geometry)
+
+        if geometry is None:
+            raise ValueError("The geometry is not a valid WKT of GeoJson")
+
+        if not season_field_id:
+            # extract seasonfield id from geometry
+            season_field_id = (
+                self.__master_data_management_service.extract_season_field_id(geometry)
+            )
+
+        sf_unique_id = self.__master_data_management_service.get_season_field_unique_id(
+            season_field_id
+        )
+
+        task_id = self.__analytics_processor_service.launch_brazil_in_season_crop_id_processor(
+            start_date=start_date,
+            end_date=end_date,
+            seasonfield_id=sf_unique_id,
+            geometry=geometry,
+            season=season.value,
+        )
+
+        return self.check_status_and_metrics(
+            task_id, "CROP_IDENTIFICATION", sf_unique_id
+        )
+
+    def get_potential_score_analytics(
+        self,
+        end_date: str,
+        nb_historical_years: int,
+        season_duration: int,
+        season_start_day: int,
+        season_start_month: int,
+        sowing_date: str,
+        crop: Enum,
+        geometry: str,
+        season_field_id: Optional[str] = None,
+    ):
+        """launch a potential score analytics processor and get the metrics in a panda dataframe object
+
+            Args:
+                season_duration (int): the duration of the season in days,
+                season_start_day (int): the start day value (1 - 31),
+                season_start_month (int): the start month value (1 - 12),
+                crop (Enum): the crop code,
+                end_date (str): end date used to calculate potential score
+                sowing_date (str): sowing date of the filed used to calculate potential score
+                nb_historical_years (int): number of historical years data to calculate potential score
+                geometry (str): the geometry to calculate the analytic (WKT or GeoJSON)
+                season_field_id (Optonal[str]): Optional season_field_id value
+
+        Returns:
+            A Pandas DataFrame containing several columns with metrics
+        """
+        # validate and convert the geometry to WKT
+        geometry = Helper.convert_to_wkt(geometry)
+
+        if geometry is None:
+            raise ValueError("The geometry is not a valid WKT of GeoJson")
+
+        if not season_field_id:
+            # extract seasonfield id from geometry
+            season_field_id = (
+                self.__master_data_management_service.extract_season_field_id(geometry)
+            )
+
+        sf_unique_id = self.__master_data_management_service.get_season_field_unique_id(
+            season_field_id
+        )
+
+        task_id = self.__analytics_processor_service.launch_potential_score_processor(
+            end_date=end_date,
+            nb_historical_years=nb_historical_years,
+            sowing_date=sowing_date,
+            season_duration=season_duration,
+            season_start_day=season_start_day,
+            season_start_month=season_start_month,
+            seasonfield_id=sf_unique_id,
+            geometry=geometry,
+            crop=crop.value,
+        )
+
+        return self.check_status_and_metrics(task_id, "POTENTIAL_SCORE", sf_unique_id)
+
+    def get_greenness_analytics(
+        self,
+        start_date: str,
+        end_date: str,
+        sowing_date: str,
+        crop: Enum,
+        geometry: str,
+        season_field_id: Optional[str] = None,
+    ):
+        """launch a greenness analytics processor and get the metrics in a panda dataframe object
+
+                    Args:
+                        start_date (str) : the start date used for the request (format YYYY-MM-dd)
+                        end_date (str) : the end date used for the request (format YYYY-MM-dd)
+                        sowing_date(str): sowing date of the field used to calculate potential score
+                        crop (Enum): the crop code,
+                        geometry (str): the geometry to calculate the analytic (WKT or GeoJSON)
+                        season_field_id (Optonal[str]): Optional season_field_id value
+
+        Returns:
+            A Pandas DataFrame containing several columns with metrics
+        """
+        # validate and convert the geometry to WKT
+        geometry = Helper.convert_to_wkt(geometry)
+
+        if geometry is None:
+            raise ValueError("The geometry is not a valid WKT of GeoJson")
+
+        if not season_field_id:
+            # extract seasonfield id from geometry
+            season_field_id = (
+                self.__master_data_management_service.extract_season_field_id(geometry)
+            )
+
+        sf_unique_id = self.__master_data_management_service.get_season_field_unique_id(
+            season_field_id
+        )
+
+        task_id = self.__analytics_processor_service.launch_greenness_processor(
+            start_date=start_date,
+            end_date=end_date,
+            sowing_date=sowing_date,
+            seasonfield_id=sf_unique_id,
+            geometry=geometry,
+            crop=crop.value,
+        )
+
+        return self.check_status_and_metrics(task_id, "GREENNESS", sf_unique_id)
+
+    def get_harvest_readiness_analytics(
+        self,
+        start_date: str,
+        end_date: str,
+        sowing_date: str,
+        crop: Enum,
+        geometry: str,
+        season_field_id: Optional[str] = None,
+    ):
+        """launch a harvest readiness analytics processor and get the metrics in a panda dataframe object
+
+            Args:
+                start_date (str) : the start date used for the request (format YYYY-MM-dd)
+                end_date (str) : the end date used for the request (format YYYY-MM-dd)
+                sowing_date(str): sowing date of the field used to calculate potential score
+                crop (Enum): the crop code,
+                geometry (str): the geometry to calculate the analytic (WKT or GeoJSON)
+                season_field_id (Optonal[str]): Optional season_field_id value
+
+        Returns:
+            A Pandas DataFrame containing several columns with metrics
+        """
+        # validate and convert the geometry to WKT
+        geometry = Helper.convert_to_wkt(geometry)
+
+        if geometry is None:
+            raise ValueError("The geometry is not a valid WKT of GeoJson")
+
+        if not season_field_id:
+            # extract seasonfield id from geometry
+            season_field_id = (
+                self.__master_data_management_service.extract_season_field_id(geometry)
+            )
+
+        sf_unique_id = self.__master_data_management_service.get_season_field_unique_id(
+            season_field_id
+        )
+
+        task_id = self.__analytics_processor_service.launch_harvest_readiness_processor(
+            start_date=start_date,
+            end_date=end_date,
+            sowing_date=sowing_date,
+            seasonfield_id=sf_unique_id,
+            geometry=geometry,
+            crop=crop.value,
+        )
+
+        return self.check_status_and_metrics(task_id, "HARVEST_READINESS", sf_unique_id)
+
+    def get_planted_area_analytics(
+        self,
+        start_date: str,
+        end_date: str,
+        geometry: str,
+        season_field_id: Optional[str] = None,
+    ):
+        """launch a planted area analytics processor and get the metrics in a panda dataframe object
+
+        Args:
+            start_date (str) : the start date used for the request (format YYYY-MM-dd)
+            end_date (str) : the end date used for the request (format YYYY-MM-dd)
+            geometry (str): the geometry to calculate the analytic (WKT or GeoJSON),
+            season_field_id (Optonal[str]): Optional season_field_id value
+        Returns:
+            A Pandas DataFrame containing several columns with metrics
+        """
+        # validate and convert the geometry to WKT
+        geometry = Helper.convert_to_wkt(geometry)
+
+        if geometry is None:
+            raise ValueError("The geometry is not a valid WKT of GeoJson")
+
+        if not season_field_id:
+            # extract seasonfield id from geometry
+            season_field_id = (
+                self.__master_data_management_service.extract_season_field_id(geometry)
+            )
+
+        sf_unique_id = self.__master_data_management_service.get_season_field_unique_id(
+            season_field_id
+        )
+
+        task_id = self.__analytics_processor_service.launch_planted_area_processor(
+            start_date, end_date, sf_unique_id
+        )
+        return self.check_status_and_metrics(task_id, "PLANTED_AREA", sf_unique_id)
+
+    def get_zarc_analytics(
+        self,
+        start_date_emergence: str,
+        end_date_emergence: str,
+        nb_days_sowing_emergence: int,
+        crop: Enum,
+        soil_type: ZarcSoilType,
+        cycle: ZarcCycleType,
+        geometry: str,
+        season_field_id: Optional[str] = None,
+    ):
+        """launch a zarc analytics processor and get the metrics in a panda dataframe object
+
+        Args:
+            start_date_emergence (str) : the emergence start date used for the request (format YYYY-MM-dd)
+            end_date_emergence (str) : the emergence end date used for the request (format YYYY-MM-dd)
+            nb_days_sowing_emergence (int): the number of days for sowing emergence
+            crop (Enum): the zarc crop code,
+            soil_type (ZarcSoilType): the zarc soil type (1/2/3),
+            cycle (ZarcCycleType): the zarc cycle type (1/2/3),
+            geometry (str): the geometry to calculate the analytic (WKT or GeoJSON),
+            season_field_id (Optonal[str]): Optional season_field_id value
+
+        Returns:
+            A Pandas DataFrame containing several columns with metrics
+        """
+        # validate and convert the geometry to WKT
+        geometry = Helper.convert_to_wkt(geometry)
+
+        if geometry is None:
+            raise ValueError("The geometry is not a valid WKT of GeoJson")
+
+        # get municipio id from geometry
+        municipio_id = self.__gis_service.get_municipio_id_from_geometry(geometry)
+
+        if municipio_id == 0:
+            raise ValueError("No municipio id found for this geometry")
+
+        if not season_field_id:
+            # extract seasonfield id from geometry
+            season_field_id = (
+                self.__master_data_management_service.extract_season_field_id(geometry)
+            )
+
+        sf_unique_id = self.__master_data_management_service.get_season_field_unique_id(
+            season_field_id
+        )
+
+        task_id = self.__analytics_processor_service.launch_zarc_processor(
+            start_date_emergence=start_date_emergence,
+            end_date_emergence=end_date_emergence,
+            crop=crop.value,
+            cycle=cycle.value,
+            soil_type=soil_type.value,
+            municipio=municipio_id,
+            nb_days_sowing_emergence=nb_days_sowing_emergence,
+            seasonfield_id=sf_unique_id,
+        )
+        return self.check_status_and_metrics(task_id, "ZARC", sf_unique_id)
+
+    def get_farm_info_from_location(self, latitude: str, longitude: str):
+        """get farm info from CAR layer
+
+        Args:
+            latitude (str): latitude of the location
+            longitude (str): longitude of the location
+
+        """
+
+        return self.__gis_service.get_farm_info_from_location(latitude, longitude)